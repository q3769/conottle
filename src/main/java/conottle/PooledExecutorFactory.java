--- conflicted
+++ resolved
@@ -31,14 +31,9 @@
 import org.apache.commons.pool2.impl.DefaultPooledObject;
 
 /**
-<<<<<<< HEAD
- * Creates pooled {@link PendingTaskCountingThrottleExecutor} instances that provide throttled async client task
- * executions. Each {@code PendingTaskCountingThrottleExecutor} instance throttles its client task concurrency at the
- * max capacity of the executor's backing thread pool.
-=======
- * Creates pooled {@link PendingWorkAwareExecutor} instances that provide throttled async client task executions. Each
- * {@code PendingWorkAwareExecutor} instance throttles its client task concurrency
->>>>>>> ec17d451
+ * Creates pooled {@link PendingTaskCountingThrottleExecutor} instances that provide throttled async client task executions.
+ * Each {@code PendingTaskCountingThrottleExecutor} instance throttles its client task concurrency at the max capacity of the
+ * executor's backing thread pool.
  */
 final class PooledExecutorFactory extends BasePooledObjectFactory<PendingWorkAwareExecutor> {
     private final boolean virtualThreading;
@@ -49,12 +44,7 @@
      * @param virtualThreading
      *         if true, then use virtual threads to facilitate async operations.
      * @param maxExecutorConcurrency
-<<<<<<< HEAD
      *         max concurrent threads of the {@link PendingWorkAwareExecutor} instance produced by this factory
-=======
-     *         max concurrent tasks that can be in execution of the {@link PendingWorkAwareExecutor} instance produced
-     *         by this factory
->>>>>>> ec17d451
      */
     PooledExecutorFactory(boolean virtualThreading, int maxExecutorConcurrency) {
         this.virtualThreading = virtualThreading;
