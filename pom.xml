--- conflicted
+++ resolved
@@ -30,11 +30,7 @@
 
     <groupId>io.github.q3769</groupId>
     <artifactId>conottle</artifactId>
-<<<<<<< HEAD
     <version>12.0.1</version>
-=======
-    <version>11.0.5</version>
->>>>>>> ec17d451
     <packaging>jar</packaging>
     <name>conottle</name>
     <description>A Java concurrent API to throttle the maximum concurrency to process tasks for any given client while
